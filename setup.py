--- conflicted
+++ resolved
@@ -18,11 +18,7 @@
 
 requires = []
 
-<<<<<<< HEAD
-version = '1.2.5'
-=======
 version = '1.3.0'
->>>>>>> 834cc58a
 
 setup(
     name='tethys_platform',
