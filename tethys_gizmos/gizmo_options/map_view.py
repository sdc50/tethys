"""
********************************************************************************
* Name: map_view.py
* Author: Nathan Swain
* Created On: May 2015
* Copyright: (c) Brigham Young University 2015
* License: BSD 2-Clause
********************************************************************************
"""
from .base import TethysGizmoOptions, SecondaryGizmoOptions

__all__ = ['MapView', 'MVDraw', 'MVView', 'MVLayer', 'MVLegendClass']


class MapView(TethysGizmoOptions):
    """
    The Map View gizmo can be used to produce interactive maps of spatial data. It is powered by OpenLayers 3, a free and open source pure javascript mapping library. It supports layers in a variety of different formats including WMS, Tiled WMS, GeoJSON, KML, and ArcGIS REST. It includes drawing capabilities and the ability to create a legend for the layers included in the map.

    Shapes that are drawn on the map by users can be retrieved from the map via a hidden text field named 'geometry' and it is updated every time the map is changed. The text in the text field is a string representation of JSON. The geometry definition contained in this JSON can be formatted as either GeoJSON or Well Known Text. This can be configured via the output_format option of the MVDraw object. If the Map View is embedded in a form, the geometry that is drawn on the map will automatically be submitted with the rest of the form via the hidden text field.

    Attributes:
        height(str): Height of the map element. Any valid css unit of length (e.g.: '500px'). Defaults to '520px'.
        width(str): Width of the map element. Any valid css unit of length (e.g.: '100%'). Defaults to '100%'.
        basemap(str or dict): The base map to dispaly: either OpenStreetMap, MapQuest, or a Bing map. Valid values for the string option are: 'OpenStreetMap' and 'MapQuest'. If you wish to configure the base map with options, you must use the dictionary form. The dictionary form is required to use a Bing map, because an API key must be passed as an option. See below for more detail.
        view(MVView): An MVView object specifying the initial view or extent for the map.
        controls(list): A list of controls to add to the map. The list can be a list of strings or a list of dictionaries. Valid controls are ZoomSlider, Rotate, FullScreen, ScaleLine, ZoomToExtent, and 'MousePosition'. See below for more detail.
        layers(list): A list of MVLayer objects.
        draw(MVDraw): An MVDraw object specifying the drawing options.
        disable_basemap(bool): Render the map without a base map.
        feature_selection(bool): A dictionary of global feature selection options. See below.
        attributes(dict): A dictionary representing additional HTML attributes to add to the primary element (e.g. {"onclick": "run_me();"}).
        classes(str): Additional classes to add to the primary HTML element (e.g. "example-class another-class").

    **Options Dictionaries**

    Many of the options above will accept dictionaries with additional options. These dictionaries should be structured with a single key that is the name of the original option with a value of another dictionary containing the additional options. For example, to provide additional options for the 'ZoomToExtent' control, you would create a dictionary with key 'ZoomToExtent' and value of a dictionary with the additional options like this:

    ::

        {'ZoomToExtent': {'projection': 'EPSG:4326', 'extent': [-135, 22, -55, 54]}}

    Most of the additional options correspond with the options objects in the OpenLayers API. The following sections provide links to the OpenLayers objects that you can refer to when selecting the options.

    **Base Maps**

    There are three base maps supported by the Map View gizmo: OpenStreetMap, Bing, and MapQuest. Use the following links to learn about the additional options you can configure the base maps with:

    * Bing: `ol.source.BingMaps <http://openlayers.org/en/v3.10.1/apidoc/ol.source.BingMaps.html>`_
    * MapQuest: `ol.source.MapQuest <http://openlayers.org/en/v3.10.1/apidoc/ol.source.MapQuest.html>`_
    * OpenStreetMap: `ol.source.OSM <http://openlayers.org/en/v3.10.1/apidoc/ol.source.OSM.html>`_

    ::

        {'Bing': {'key': 'Ap|k3yheRE', 'imagerySet': 'Aerial'}}

    **Controls**

    Use the following links to learn about options for the different controls:

    * FullScreen: `ol.control.FullScreen <http://openlayers.org/en/v3.10.1/apidoc/ol.control.FullScreen.html>`_
    * MousePosition: `ol.control.MousePosition <http://openlayers.org/en/v3.10.1/apidoc/ol.control.MousePosition.html>`_
    * Rotate: `ol.control.Rotate <http://openlayers.org/en/v3.10.1/apidoc/ol.control.Rotate.html>`_
    * ScaleLine: `ol.control.ScaleLine <http://openlayers.org/en/v3.10.1/apidoc/ol.control.ScaleLine.html>`_
    * ZoomSlider: `ol.control.ZoomSlider <http://openlayers.org/en/v3.10.1/apidoc/ol.control.ZoomSlider.html>`_
    * ZoomToExtent: `ol.control.ZoomToExtent <http://openlayers.org/en/v3.10.1/apidoc/ol.control.ZoomToExtent.html>`_

    **Feature Selection**

    The feature_selection dictionary contains global settings that can be used to modify the behavior of the feature selection functionality. An explanation of valid options follows:

    * multiselect: Set to True to allow multiple features to be selected while holding the shift key on the keyboard. Defaults to False.
    * sensitivity: Integer value that adjust the feature selection sensitivity. Defaults to 2.


    Example

    ::

        # CONTROLLER
        from tethys_sdk.gizmos import MapView, MVDraw, MVView, MVLayer, MVLegendClass

        # Define view options
        view_options = MVView(
            projection='EPSG:4326',
            center=[-100, 40],
            zoom=3.5,
            maxZoom=18,
            minZoom=2
        )

        # Define drawing options
        drawing_options = MVDraw(
            controls=['Modify', 'Move', 'Point', 'LineString', 'Polygon', 'Box'],
            initial='Point',
            output_format='WKT'
        )

        # Define GeoJSON layer
        geojson_object = {
          'type': 'FeatureCollection',
          'crs': {
            'type': 'name',
            'properties': {
              'name': 'EPSG:3857'
            }
          },
          'features': [
            {
              'type': 'Feature',
              'geometry': {
                'type': 'Point',
                'coordinates': [0, 0]
              }
            },
            {
              'type': 'Feature',
              'geometry': {
                'type': 'LineString',
                'coordinates': [[4e6, -2e6], [8e6, 2e6]]
              }
            },
            {
              'type': 'Feature',
              'geometry': {
                'type': 'Polygon',
                'coordinates': [[[-5e6, -1e6], [-4e6, 1e6], [-3e6, -1e6]]]
              }
            }
          ]
        }

        geojson_layer = MVLayer(source='GeoJSON',
                                options=geojson_object,
                                legend_title='Test GeoJSON',
                                legend_extent=[-46.7, -48.5, 74, 59],
                                legend_classes=[
                                    MVLegendClass('polygon', 'Polygons', fill='rgba(255,255,255,0.8)', stroke='#3d9dcd'),
                                    MVLegendClass('line', 'Lines', stroke='#3d9dcd')
                                ])

        # Define GeoServer Layer
        geoserver_layer = MVLayer(source='ImageWMS',
                                  options={'url': 'http://192.168.59.103:8181/geoserver/wms',
                                           'params': {'LAYERS': 'topp:states'},
                                           'serverType': 'geoserver'},
                                  legend_title='USA Population',
                                  legend_extent=[-126, 24.5, -66.2, 49],
                                  legend_classes=[
                                      MVLegendClass('polygon', 'Low Density', fill='#00ff00', stroke='#000000'),
                                      MVLegendClass('polygon', 'Medium Density', fill='#ff0000', stroke='#000000'),
                                      MVLegendClass('polygon', 'High Density', fill='#0000ff', stroke='#000000')
                                  ])

        # Define KML Layer
        kml_layer = MVLayer(source='KML',
                            options={'url': '/static/tethys_gizmos/data/model.kml'},
                            legend_title='Park City Watershed',
                            legend_extent=[-111.60, 40.57, -111.43, 40.70],
                            legend_classes=[
                                MVLegendClass('polygon', 'Watershed Boundary', fill='#ff8000'),
                                MVLegendClass('line', 'Stream Network', stroke='#0000ff'),
                            ])

        # Tiled ArcGIS REST Layer
        arc_gis_layer = MVLayer(source='TileArcGISRest',
                                options={'url': 'http://sampleserver1.arcgisonline.com/ArcGIS/rest/services/' + 'Specialty/ESRI_StateCityHighway_USA/MapServer'},
                                legend_title='ESRI USA Highway',
                                legend_extent=[-173, 17, -65, 72])

        # Define map view options
        map_view_options = MapView(
                height='600px',
                width='100%',
                controls=['ZoomSlider', 'Rotate', 'FullScreen',
                          {'MousePosition': {'projection': 'EPSG:4326'}},
                          {'ZoomToExtent': {'projection': 'EPSG:4326', 'extent': [-130, 22, -65, 54]}}],
                layers=[geojson_layer, geoserver_layer, kml_layer, arc_gis_layer],
                view=view_options,
                basemap='OpenStreetMap',
                draw=drawing_options,
                legend=True
        )

        # TEMPLATE

        {% gizmo map_view map_view_options %}

    """

    def __init__(self, height='100%', width='100%', basemap='OpenStreetMap', view={'center': [-100, 40], 'zoom': 2},
                 controls=[], layers=[], draw=None, legend=False, attributes={}, classes='', disable_basemap=False,
                 feature_selection=None):
        """
        Constructor
        """
        # Initialize super class
        super(MapView, self).__init__(attributes=attributes, classes=classes)

        self.height = height
        self.width = width
        self.basemap = basemap
        self.view = view
        self.controls = controls
        self.layers = layers
        self.draw = draw
        self.legend = legend
        self.disable_basemap = disable_basemap
        self.feature_selection = feature_selection


class MVView(SecondaryGizmoOptions):
    """
    MVView objects are used to define the initial view of the Map View. The initial view is set by specifying a center and a zoom level.

    Attributes:
        projection(str): Projection of the center coordinates given. This projection will be used to transform the coordinates into the default map projection (EPSG:3857).
        center(list): An array with the coordinates of the center point of the initial view.
        zoom(int or float): The zoom level for the initial view.
        maxZoom(int or float): The maximum zoom level allowed. Defaults to 28.
        minZoom(int or float): The minimum zoom level allowed. Defaults to 0.

    Example

    ::

        view_options = MVView(
            projection='EPSG:4326',
            center=[-100, 40],
            zoom=3.5,
            maxZoom=18,
            minZoom=2
        )

    """

    def __init__(self, projection, center, zoom, maxZoom=28, minZoom=0):
        """
        Constructor
        """
        # Initialize super class
        super(MVView, self).__init__()

        self.projection = projection
        self.center = center
        self.zoom = zoom
        self.maxZoom = maxZoom
        self.minZoom = minZoom


class MVDraw(SecondaryGizmoOptions):
    """
    MVDraw objects are used to define the drawing options for Map View.

    Attributes:
        controls(list, required): List of drawing controls to add to the map. Valid options are 'Modify', 'Move', 'Point', 'LineString', 'Polygon' and 'Box'.
        initial(str, required): Drawing control to be enabled initially. Must be included in the controls list.
        output_format(str): Format to output to the hidden text area. Either 'WKT' (for Well Known Text format) or 'GeoJSON'. Defaults to 'GeoJSON'

    Example

    ::

        drawing_options = MVDraw(
            controls=['Modify', 'Move', 'Point', 'LineString', 'Polygon', 'Box'],
            initial='Point',
            output_format='WKT'
        )

    """

    def __init__(self, controls, initial, output_format='GeoJSON'):
        """
        Constructor
        """
        # Initialize super class
        super(MVDraw, self).__init__()

        self.controls = controls

        # Validate initial
        if initial not in self.controls:
            raise ValueError('Value of "initial" must be contained in the "controls" list.')
        self.initial = initial
        self.output_format = output_format


class MVLayer(SecondaryGizmoOptions):
    """
    MVLayer objects are used to define map layers for the Map View Gizmo.

    Attributes:
        source (str, required): The source or data type of the layer (e.g.: ImageWMS)
        options (dict, required): A dictionary representation of the OpenLayers options object for ol.source.
        legend_title (str, required): The human readable name of the layer that will be displayed in the legend.
        layer_options (dict): A dictionary representation of the OpenLayers options object for ol.layer.
<<<<<<< HEAD
        feature_selection (bool): Set to True to enable feature selection on this layer. Defaults to False.
        geometry_attribute (str): The name of the attribute in the shapefile that describes the geometry
=======
        feature_selection (bool): Set to True to enable feature selection on this layer. Only ImageWMS and TileWMS sources are supported. Defaults to False.
>>>>>>> a94db2b2
        legend_classes (list): A list of MVLegendClass objects.
        legend_extent (list): A list of four ordinates representing the extent that will be used on "zoom to layer": [minx, miny, maxx, maxy].
        legend_extent_projection (str): The EPSG projection of the extent coordinates. Defaults to "EPSG:4326".

    Example

    ::

        # Define GeoJSON layer
        geojson_object = {
          'type': 'FeatureCollection',
          'crs': {
            'type': 'name',
            'properties': {
              'name': 'EPSG:3857'
            }
          },
          'features': [
            {
              'type': 'Feature',
              'geometry': {
                'type': 'Point',
                'coordinates': [0, 0]
              }
            },
            {
              'type': 'Feature',
              'geometry': {
                'type': 'LineString',
                'coordinates': [[4e6, -2e6], [8e6, 2e6]]
              }
            },
            {
              'type': 'Feature',
              'geometry': {
                'type': 'Polygon',
                'coordinates': [[[-5e6, -1e6], [-4e6, 1e6], [-3e6, -1e6]]]
              }
            }
          ]
        }

        geojson_layer = MVLayer(source='GeoJSON',
                                options=geojson_object,
                                legend_title='Test GeoJSON',
                                legend_extent=[-46.7, -48.5, 74, 59],
                                legend_classes=[
                                    MVLegendClass('polygon', 'Polygons', fill='rgba(255,255,255,0.8)', stroke='#3d9dcd'),
                                    MVLegendClass('line', 'Lines', stroke='#3d9dcd')
                                ])

        # Define GeoServer Layer
        geoserver_layer = MVLayer(source='ImageWMS',
                                  options={'url': 'http://192.168.59.103:8181/geoserver/wms',
                                           'params': {'LAYERS': 'topp:states'},
                                           'serverType': 'geoserver'},
                                  legend_title='USA Population',
                                  legend_extent=[-126, 24.5, -66.2, 49],
                                  legend_classes=[
                                      MVLegendClass('polygon', 'Low Density', fill='#00ff00', stroke='#000000'),
                                      MVLegendClass('polygon', 'Medium Density', fill='#ff0000', stroke='#000000'),
                                      MVLegendClass('polygon', 'High Density', fill='#0000ff', stroke='#000000')
                                  ])

        # Define GeoServer Tile Layer with Custom tile grid
        # The default EPSG:900913 gridset can be used with OpenLayers.
        # You must ensure that OpenLayers requests tiles with the same gridset and origin as the gridset GeoServer uses
        # to use GeoWebCaching capabilities. This is done by setting the TILESORIGIN parameter and specifying a custom tileGrid.
        # Refer to OpenLayers API for ol.tilegrid.TileGrid for explanation and options.
        # See: http://docs.geoserver.org/2.7.0/user/webadmin/tilecache/index.html
        geoserver_layer = MVLayer(source='TileWMS',
                                  options={'url': 'http://192.168.59.103:8181/geoserver/wms',
                                           'params': {'LAYERS': 'topp:states',
                                                      'TILED': True,
                                                      'TILESORIGIN': '0.0,0.0'},
                                           'serverType': 'geoserver',
                                           'tileGrid': {
                                           'resolutions': [
                                               156543.03390625,
                                               78271.516953125,
                                               39135.7584765625,
                                               19567.87923828125,
                                               9783.939619140625,
                                               4891.9698095703125,
                                               2445.9849047851562,
                                               1222.9924523925781,
                                               611.4962261962891,
                                               305.74811309814453,
                                               152.87405654907226,
                                               76.43702827453613,
                                               38.218514137268066,
                                               19.109257068634033,
                                               9.554628534317017,
                                               4.777314267158508,
                                               2.388657133579254,
                                               1.194328566789627,
                                               0.5971642833948135,
                                               0.2985821416974068,
                                               0.1492910708487034,
                                               0.0746455354243517,
                                             ],
                                             'extent': [-20037508.34, -20037508.34, 20037508.34, 20037508.34],
                                             'origin': [0, 0],
                                             'tileSize': [256, 256]
                                           }
                                  },
                                  legend_title='USA Population')

        # Define KML Layer
        kml_layer = MVLayer(source='KML',
                            options={'url': '/static/tethys_gizmos/data/model.kml'},
                            legend_title='Park City Watershed',
                            legend_extent=[-111.60, 40.57, -111.43, 40.70],
                            legend_classes=[
                                MVLegendClass('polygon', 'Watershed Boundary', fill='#ff8000'),
                                MVLegendClass('line', 'Stream Network', stroke='#0000ff'),
                            ])

        # Tiled ArcGIS REST Layer
        arc_gis_layer = MVLayer(source='TileArcGISRest',
                                options={'url': 'http://sampleserver1.arcgisonline.com/ArcGIS/rest/services/' + 'Specialty/ESRI_StateCityHighway_USA/MapServer'},
                                legend_title='ESRI USA Highway',
                                legend_extent=[-173, 17, -65, 72]),
    """

    def __init__(self, source, options, legend_title, layer_options=None, legend_classes=None, legend_extent=None,
                 legend_extent_projection='EPSG:4326', feature_selection=False, geometry_attribute=None):
        """
        Constructor
        """
        super(MVLayer, self).__init__()

        self.source = source
        self.legend_title = legend_title
        self.options = options
        self.layer_options = layer_options
        self.legend_classes = legend_classes
        self.legend_extent = legend_extent
        self.legend_extent_projection = legend_extent_projection
        self.feature_selection = feature_selection
        self.geometry_attribute = geometry_attribute


class MVLegendClass(SecondaryGizmoOptions):
    """
    MVLegendClasses are used to define the classes listed in the legend.

    Attributes:
        type (str, required): The type of feature to be represented by the legend class. Either 'point', 'line', 'polygon', or 'raster'.
        value (str, required): The value or name of the legend class.
        fill (str): Valid RGB color for the fill (e.g.: '#00ff00', 'rgba(0, 255, 0, 0.5)'). Required for 'point' or 'polygon' types.
        stoke (str): Valid RGB color for the stoke/line (e.g.: '#00ff00', 'rgba(0, 255, 0, 0.5)'). Required for 'line' types and optional for 'polygon' types.
        ramp (list): A list of hexidecimal RGB colors that will be used to construct a color ramp. Required for 'raster' types.

    Example

    ::

        point_class = MVLegendClass(type='point', value='Cities', fill='#00ff00')
        line_class = MVLegendClass(type='line', value='Roads', stroke='rbga(0,0,0,0.7)')
        polygon_class = MVLegendClass(type='polygon', value='Lakes', stroke='#0000aa', fill='#0000ff')

    """

    def __init__(self, type, value, fill='', stroke='', ramp=[]):
        """
        Constructor
        """

        # Initialize super class
        super(MVLegendClass, self).__init__()

        self.POINT_TYPE = 'point'
        self.LINE_TYPE = 'line'
        self.POLYGON_TYPE = 'polygon'
        self.RASTER_TYPE = 'raster'
        self.VALID_TYPES = [self.POINT_TYPE, self.LINE_TYPE, self.POLYGON_TYPE, self.RASTER_TYPE]

        if type not in self.VALID_TYPES:
            raise ValueError('"{0}" is not a valid MVLegendClass type. Use either '
                             '"point", "line", "polygon", or "raster".'.format(type))

        self.type = type
        self.value = value

        if type == self.POINT_TYPE:
            if fill:
                self.fill = fill
            else:
                raise ValueError('Argument "fill" must be specified for MVLegendClass of type "point".')

        elif type == self.LINE_TYPE:
            if stroke:
                self.stroke = stroke
            else:
                raise ValueError('Argument "line" must be specified for MVLegendClass of type "line".')

        elif type == self.POLYGON_TYPE:
            if fill and stroke:
                self.stroke = stroke
                self.fill = fill
            elif fill:
                self.line = fill
                self.fill = fill
            else:
                raise ValueError('Argument "fill" must be specified for MVLegendClass of type "polygon".')

        elif type == self.RASTER_TYPE:
            if ramp:
                self.ramp = ramp
            else:
                raise ValueError('Argument "ramp" must be specified for MVLegendClass of type "raster".')

<|MERGE_RESOLUTION|>--- conflicted
+++ resolved
@@ -293,12 +293,8 @@
         options (dict, required): A dictionary representation of the OpenLayers options object for ol.source.
         legend_title (str, required): The human readable name of the layer that will be displayed in the legend.
         layer_options (dict): A dictionary representation of the OpenLayers options object for ol.layer.
-<<<<<<< HEAD
         feature_selection (bool): Set to True to enable feature selection on this layer. Defaults to False.
         geometry_attribute (str): The name of the attribute in the shapefile that describes the geometry
-=======
-        feature_selection (bool): Set to True to enable feature selection on this layer. Only ImageWMS and TileWMS sources are supported. Defaults to False.
->>>>>>> a94db2b2
         legend_classes (list): A list of MVLegendClass objects.
         legend_extent (list): A list of four ordinates representing the extent that will be used on "zoom to layer": [minx, miny, maxx, maxy].
         legend_extent_projection (str): The EPSG projection of the extent coordinates. Defaults to "EPSG:4326".
