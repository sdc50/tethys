--- conflicted
+++ resolved
@@ -10,18 +10,12 @@
 from django.conf.urls import url, include
 
 from tethys_apps.utilities import generate_app_url_patterns
-from tethys_apps.views import library
+from tethys_apps.views import library, send_beta_feedback_email
 
-<<<<<<< HEAD
-urlpatterns = patterns('',
-    url(r'^$', 'tethys_apps.views.library', name='app_library'),
-    url(r'^send-beta-feedback/$', 'tethys_apps.views.send_beta_feedback_email', name='send_beta_feedback'),
-)
-=======
 urlpatterns = [
     url(r'^$', library, name='app_library'),
+    url(r'^send-beta-feedback/$', send_beta_feedback_email, name='send_beta_feedback'),
 ]
->>>>>>> 6c5e0151
 
 # Append the app urls urlpatterns
 app_url_patterns = generate_app_url_patterns()
