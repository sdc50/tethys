"""
********************************************************************************
* Name: app_base.py
* Author: Nathan Swain and Scott Christensen
* Created On: August 19, 2013
* Copyright: (c) Brigham Young University 2013
* License: BSD 2-Clause
********************************************************************************
"""
import logging
import os
import sys

<<<<<<< HEAD
from django.conf import settings
from django.http import HttpRequest
from django.utils.functional import SimpleLazyObject
from sqlalchemy import create_engine
from tethys_apps.base.handoff import HandoffManager
from tethys_apps.base.testing.environment import is_testing_environment
from tethys_apps.base.workspace import TethysWorkspace
=======
from django.core.exceptions import ObjectDoesNotExist
from django.http import HttpRequest
from django.utils.functional import SimpleLazyObject

from tethys_apps.base.testing.environment import is_testing_environment
from .handoff import HandoffManager
from .workspace import TethysWorkspace
from ..exceptions import TethysAppSettingDoesNotExist

tethys_log = logging.getLogger('tethys.app_base')
>>>>>>> 44a13142


class TethysAppBase(object):
    """
    Base class used to define the app class for Tethys apps.

    Attributes:
      name (string): Name of the app.
      index (string): Lookup term for the index URL of the app.
      icon (string): Location of the image to use for the app icon.
      package (string): Name of the app package.
      root_url (string): Root URL of the app.
      color (string): App theme color as RGB hexadecimal.
      description (string): Description of the app.
      tag (string): A string for filtering apps.
      enable_feedback (boolean): Shows feedback button on all app pages.
      feedback_emails (list): A list of emails corresponding to where submitted feedback forms are sent.

    """
    name = ''
    index = ''
    icon = ''
    package = ''
    root_url = ''
    color = ''
    description = ''
    tags = ''
    enable_feedback = False
    feedback_emails = []

    def __unicode__(self):
        """
        String representation
        """
        return '<TethysApp: {0}>'.format(self.name)

    def __repr__(self):
        """
        String representation
        """
        return '<TethysApp: {0}>'.format(self.name)

    def url_maps(self):
        """
        Override this method to define the URL Maps for your app. Your ``UrlMap`` objects must be created from a ``UrlMap`` class that is bound to the ``root_url`` of your app. Use the ``url_map_maker()`` function to create the bound ``UrlMap`` class. If you generate your app project from the scaffold, this will be done automatically.

        Returns:
          iterable: A list or tuple of ``UrlMap`` objects.

        **Example:**

        ::

            from tethys_sdk.base import url_map_maker

            class MyFirstApp(TethysAppBase):

                def url_maps(self):
                    \"""
                    Example url_maps method.
                    \"""
                    # Create UrlMap class that is bound to the root url.
                    UrlMap = url_map_maker(self.root_url)

                    url_maps = (UrlMap(name='home',
                                       url='my-first-app',
                                       controller='my_first_app.controllers.home',
                                       ),
                    )

                    return url_maps
        """
        raise NotImplementedError()

    def custom_settings(self):
        """
        Override this method to define custom settings for use in your app.

        Returns:
          iterable: A list or tuple of ``CustomSetting`` objects.

        **Example:**

        ::

            from tethys_sdk.app_settings import CustomSetting

            class MyFirstApp(TethysAppBase):

                def custom_settings(self):
                    \"""
                    Example custom_settings method.
                    \"""
                    custom_settings = (
                        CustomSetting(
                            name='default_name',
                            type=CustomSetting.TYPE_STRING
                            description='Default model name.',
                            required=True
                        ),
                        CustomSetting(
                            name='max_count',
                            type=CustomSetting.TYPE_INTEGER,
                            description='Maximum allowed count in a method.',
                            required=False
                        ),
                        CustomSetting(
                            name='change_factor',
                            type=CustomSetting.TYPE_FLOAT,
                            description='Change factor that is applied to some process.',
                            required=True
                        ),
                        CustomSetting(
                            name='enable_feature',
                            type=CustomSetting.TYPE_BOOLEAN,
                            description='Enable this feature when True.',
                            required=True
                        )
                    )

                    return custom_settings
        """
        return None

    def persistent_store_settings(self):
        """
        Override this method to define a persistent store service connections and databases for your app.

        Returns:
          iterable: A list or tuple of ``PersistentStoreDatabaseSetting`` or ``PersistentStoreConnectionSetting`` objects.

        **Example:**

        ::

            from tethys_sdk.app_settings import PersistentStoreDatabaseSetting, PersistentStoreConnectionSetting

            class MyFirstApp(TethysAppBase):

                def persistent_store_settings(self):
                    \"""
                    Example persistent_store_settings method.
                    \"""

                    ps_settings = (
                        # Connection only, no database
                        PersistentStoreConnectionSetting(
                            name='primary',
                            description='Connection with superuser role needed.',
                            required=True
                        ),
                        # Connection only, no database
                        PersistentStoreConnectionSetting(
                            name='creator',
                            description='Create database role only.',
                            required=False
                        ),
                        # Spatial database
                        PersistentStoreDatabaseSetting(
                            name='spatial_db',
                            description='for storing important spatial stuff',
                            required=True,
                            initializer='appsettings.model.init_spatial_db',
                            spatial=True,
                        ),
                        # Non-spatial database
                        PersistentStoreDatabaseSetting(
                            name='temp_db',
                            description='for storing temporary stuff',
                            required=False,
                            initializer='appsettings.model.init_temp_db',
                            spatial=False,
                        )
                    )

                    return ps_settings
        """
        return None

    def dataset_service_settings(self):
        """
        Override this method to define dataset service connections for use in your app.

        Returns:
          iterable: A list or tuple of ``DatasetServiceSetting`` objects.

        **Example:**

        ::

            from tethys_sdk.app_settings import DatasetServiceSetting

            class MyFirstApp(TethysAppBase):

                def dataset_service_settings(self):
                    \"""
                    Example dataset_service_settings method.
                    \"""
                    ds_settings = (
                        DatasetServiceSetting(
                            name='primary_ckan',
                            description='Primary CKAN service for app to use.',
                            engine=DatasetServiceSetting.CKAN,
                            required=True,
                        ),
                        DatasetServiceSetting(
                            name='hydroshare',
                            description='HydroShare service for app to use.',
                            engine=DatasetServiceSetting.HYDROSHARE,
                            required=False
                        )
                    )

                    return ds_settings
        """
        return None

    def spatial_dataset_service_settings(self):
        """
        Override this method to define spatial dataset service connections for use in your app.

        Returns:
          iterable: A list or tuple of ``SpatialDatasetServiceSetting`` objects.

        **Example:**

        ::

            from tethys_sdk.app_settings import SpatialDatasetServiceSetting

            class MyFirstApp(TethysAppBase):

                def spatial_dataset_service_settings(self):
                    \"""
                    Example spatial_dataset_service_settings method.
                    \"""
                    sds_settings = (
                        SpatialDatasetServiceSetting(
                            name='primary_geoserver',
                            description='spatial dataset service for app to use',
                            engine=SpatialDatasetServiceSetting.GEOSERVER,
                            required=True,
                        ),
                    )

                    return sds_settings
        """
        return None

    def web_processing_service_settings(self):
        """
        Override this method to define web processing service connections for use in your app.

        Returns:
          iterable: A list or tuple of ``WebProcessingServiceSetting`` objects.

        **Example:**

        ::

            from tethys_sdk.app_settings import WebProcessingServiceSetting

            class MyFirstApp(TethysAppBase):

                def web_processing_service_settings(self):
                    \"""
                    Example wps_services method.
                    \"""
                    wps_services = (
                        WebProcessingServiceSetting(
                            name='primary_52n',
                            description='WPS service for app to use',
                            required=True,
                        ),
                    )

                    return wps_services
        """
        return None

    def handoff_handlers(self):
        """
        Override this method to define handoff handlers for use in your app.

        Returns:
          iterable: A list or tuple of ``HandoffHandler`` objects.

        **Example:**

        ::

            from tethys_sdk.handoff import HandoffHandler

            class MyFirstApp(TethysAppBase):

                def handoff_handlers(self):
                    \"""
                    Example handoff_handlers method.
                    \"""
                    handoff_handlers = (
                        HandoffHandlers(
                            name='example',
                            handler='my_first_app.controllers.my_handler'
                        ),
                    )

                    return handoff_handlers
        """
        return None

    def permissions(self):
        """
        Override this method to define permissions for your app.

        Returns:
          iterable: A list or tuple of ``Permission`` or ``PermissionGroup`` objects.

        **Example:**

        ::

            from tethys_sdk.permissions import Permission, PermissionGroup

            class MyFirstApp(TethysAppBase):

                def permissions(self):
                    \"""
                    Example permissions method.
                    \"""
                    # Viewer Permissions
                    view_map = Permission(
                        name='view_map',
                        description='View map'
                    )

                    delete_projects = Permission(
                        name='delete_projects',
                        description='Delete projects'
                    )

                    create_projects = Permission(
                        name='create_projects',
                        description='Create projects'
                    )

                    admin = PermissionGroup(
                        name='admin',
                        permissions=(delete_projects, create_projects)
                    )


                    permissions = (admin, view_map)

                    return permissions
        """
        return None

    def job_templates(self):
        """
        Override this method to define job templates to easily create and submit jobs in your app.

        Returns:
            iterable: A list or tuple of ``JobTemplate`` objects.

        **Example:**

        ::

            from tethys_sdk.jobs import CondorJobTemplate
            from tethys_sdk.compute import list_schedulers

            class MyFirstApp(TethysAppBase):

                def job_templates(cls):
                    \"""
                    Example job_templates method.
                    \"""
                    my_scheduler = list_schedulers()[0]

                    job_templates = (CondorJobTemplate(name='example',
                                                       parameters={'executable': '$(APP_WORKSPACE)/example_exe.py',
                                                                   'condorpy_template_name': 'vanilla_transfer_files',
                                                                   'attributes': {'transfer_input_files': ('../input_1.in', '../input_2.in'),
                                                                                  'transfer_output_files': ('example_output1.out', 'example_output2.out'),
                                                                                 },
                                                                   'scheduler': my_scheduler,
                                                                   'remote_input_files': ('$(APP_WORKSPACE)/example_exe.py', '$(APP_WORKSPACE)/input_1.in', '$(USER_WORKSPACE)/input_2.in'),
                                                                  }
                                                      ),
                                    )

                    return job_templates
        """
        return None

    @classmethod
    def get_handoff_manager(cls):
        """
        Get the HandoffManager for the app.
        """
        app = cls()
        handoff_manager = HandoffManager(app)
        return handoff_manager

    @classmethod
    def get_job_manager(cls):
        """
        Get the JobManager for the app.
        """
        from tethys_sdk.jobs import JobManager
        app = cls()
        job_manager = JobManager(app)
        return job_manager

    @classmethod
    def get_user_workspace(cls, user):
        """
        Get the file workspace (directory) for the given User.

        Args:
          user(User or HttpRequest): User or request object.

        Returns:
          tethys_apps.base.TethysWorkspace: An object representing the workspace.

        **Example:**

        ::

            import os
            from my_first_app.app import MyFirstApp as app

            def a_controller(request):
                \"""
                Example controller that uses get_user_workspace() method.
                \"""
                # Retrieve the workspace
                user_workspace = app.get_user_workspace(request.user)
                new_file_path = os.path.join(user_workspace.path, 'new_file.txt')

                with open(new_file_path, 'w') as a_file:
                    a_file.write('...')

                context = {}

                return render(request, 'my_first_app/template.html', context)

        """
        username = ''

        from django.contrib.auth.models import User
        if isinstance(user, User) or isinstance(user, SimpleLazyObject):
            username = user.username
        elif isinstance(user, HttpRequest):
            username = user.user.username
        elif user is None:
            pass
        else:
            raise ValueError("Invalid type for argument 'user': must be either an User or HttpRequest object.")

        if not username:
            username = 'anonymous_user'

        project_directory = os.path.dirname(sys.modules[cls.__module__].__file__)
        workspace_directory = os.path.join(project_directory, 'workspaces', 'user_workspaces', username)
        return TethysWorkspace(workspace_directory)

    @classmethod
    def get_app_workspace(cls):
        """
        Get the file workspace (directory) for the app.

        Returns:
          tethys_apps.base.TethysWorkspace: An object representing the workspace.

        **Example:**

        ::

            import os
            from my_first_app.app import MyFirstApp as app

            def a_controller(request):
                \"""
                Example controller that uses get_app_workspace() method.
                \"""
                # Retrieve the workspace
                app_workspace = app.get_app_workspace()
                new_file_path = os.path.join(app_workspace.path, 'new_file.txt')

                with open(new_file_path, 'w') as a_file:
                    a_file.write('...')

                context = {}

                return render(request, 'my_first_app/template.html', context)

        """
        # Find the path to the app project directory
        ## Hint: cls is a child class of this class.
        ## Credits: http://stackoverflow.com/questions/4006102/is-possible-to-know-the-_path-of-the-file-of-a-subclass-in-python
        project_directory = os.path.dirname(sys.modules[cls.__module__].__file__)
        workspace_directory = os.path.join(project_directory, 'workspaces', 'app_workspace')
        return TethysWorkspace(workspace_directory)

    @classmethod
    def get_custom_setting(cls, name):
        """
        Retrieves the value of a CustomSetting for the app.

        Args:
            name(str): The name of the CustomSetting as defined in the app.py.

        Returns:
            variable: Value of the CustomSetting or None if no value assigned.

        **Example:**

        ::

            from my_first_app.app import MyFirstApp as app

            max_count = app.get_custom_setting('max_count')

        """
        from tethys_apps.models import TethysApp
        db_app = TethysApp.objects.get(package=cls.package)
        custom_settings = db_app.custom_settings
        try:
            custom_setting = custom_settings.get(name=name)
        except ObjectDoesNotExist:
            raise TethysAppSettingDoesNotExist('CustomTethysAppSetting named "{0}" does not exist.'.format(name))

        return custom_setting.get_value()

    @classmethod
    def get_dataset_service(cls, name, as_public_endpoint=False, as_endpoint=False,
                            as_engine=False):
        """
        Retrieves dataset service engine assigned to named DatasetServiceSetting for the app.

        Args:
            name(str): name fo the DatasetServiceSetting as defined in the app.py.
            as_endpoint(bool): Returns endpoint url string if True, Defaults to False.
            as_public_endpoint(bool): Returns public endpoint url string if True. Defaults to False.
            as_engine(bool): Returns tethys_dataset_services.engine of appropriate type if True. Defaults to False.

        Returns:
            DatasetService: DatasetService assigned to setting if no other options are specified.

        **Example:**

        ::

            from my_first_app.app import MyFirstApp as app

            ckan_engine = app.get_dataset_service('primary_ckan', as_engine=True)

        """
        from tethys_apps.models import TethysApp
        app = cls()
        db_app = TethysApp.objects.get(package=app.package)
        dataset_services_settings = db_app.dataset_services_settings

        try:
            dataset_services_settings = dataset_services_settings.get(name=name)
        except ObjectDoesNotExist:
            raise TethysAppSettingDoesNotExist('DatasetServiceSetting named "{0}" does not exist.'.format(name))

        dataset_service = dataset_services_settings.dataset_service

        if not dataset_service:
            return None
        elif as_engine:
            return dataset_service.get_engine()
        elif as_endpoint:
            return dataset_service.endpoint
        elif as_public_endpoint:
            return dataset_service.public_endpoint
        return dataset_service

    @classmethod
    def get_spatial_dataset_service(cls, name, as_public_endpoint=False, as_endpoint=False, as_wms=False,
                                    as_wfs=False, as_engine=False):
        """
        Retrieves spatial dataset service engine assigned to named SpatialDatasetServiceSetting for the app.

        Args:
            name(str): name fo the SpatialDatasetServiceSetting as defined in the app.py.
            as_endpoint(bool): Returns endpoint url string if True, Defaults to False.
            as_public_endpoint(bool): Returns public endpoint url string if True. Defaults to False.
            as_wfs(bool): Returns OGC-WFS enpdoint url for spatial dataset service if True. Defaults to False.
            as_wms(bool): Returns OGC-WMS enpdoint url for spatial dataset service if True. Defaults to False.
            as_engine(bool): Returns tethys_dataset_services.engine of appropriate type if True. Defaults to False.

        Returns:
            SpatialDatasetService: SpatialDatasetService assigned to setting if no other options are specified.

        **Example:**

        ::

            from my_first_app.app import MyFirstApp as app

            geoserver_engine = app.get_spatial_dataset_engine('primary_geoserver', as_engine=True)


        """
        from tethys_apps.models import TethysApp
        app = cls()
        db_app = TethysApp.objects.get(package=app.package)
        spatial_dataset_service_settings = db_app.spatial_dataset_service_settings

        try:
            spatial_dataset_service_setting = spatial_dataset_service_settings.get(name=name)
        except ObjectDoesNotExist:
            raise TethysAppSettingDoesNotExist('SpatialDatasetServiceSetting named "{0}" does not exist.'.format(name))

        spatial_dataset_service = spatial_dataset_service_setting.spatial_dataset_service

        if not spatial_dataset_service:
            return None
        elif as_engine:
            return spatial_dataset_service.get_engine()
        elif as_wms:
            return spatial_dataset_service.endpoint.split('/rest')[0] + '/wms'
        elif as_wfs:
            return spatial_dataset_service.endpoint.split('/rest')[0] + '/ows'
        elif as_endpoint:
            return spatial_dataset_service.endpoint
        elif as_public_endpoint:
            return spatial_dataset_service.public_endpoint
        return spatial_dataset_service

    @classmethod
    def get_web_processing_service(cls, name, as_public_endpoint=False, as_endpoint=False, as_engine=False):
        """
        Retrieves web processing service engine assigned to named WebProcessingServiceSetting for the app.

        Args:
            name(str): name fo the WebProcessingServiceSetting as defined in the app.py.
            as_endpoint(bool): Returns endpoint url string if True, Defaults to False.
            as_public_endpoint(bool): Returns public endpoint url string if True. Defaults to False.
            as_engine(bool): Returns owslib.wps.WebProcessingService engine if True. Defaults to False.

        Returns:
            WpsService: WpsService assigned to setting if no other options are specified.

        **Example:**

        ::

            from my_first_app.app import MyFirstApp as app

            wps_engine = app.get_web_processing_service('primary_52n')

        """
        from tethys_apps.models import TethysApp
        db_app = TethysApp.objects.get(package=cls.package)
        wps_services_settings = db_app.wps_services_settings
        try:
            wps_service_setting = wps_services_settings.objects.get(name=name)
        except ObjectDoesNotExist:
            raise TethysAppSettingDoesNotExist('WebProcessingServiceSetting named "{0}" does not exist.'.format(name))
        wps_service = wps_service_setting.web_processing_service

        if not wps_service:
            return None
        elif as_engine:
            return wps_service.get_engine()
        elif as_endpoint:
            return wps_service.endpoint
        elif as_public_endpoint:
            return wps_service.pubic_endpoint
        return wps_service

    @classmethod
    def get_persistent_store_connection(cls, name, as_url=False, as_sessionmaker=False):
        """
        Gets an SQLAlchemy Engine or URL object for the named persistent store connection.

        Args:
          name(string): Name of the PersistentStoreConnectionSetting as defined in app.py.
          as_url(bool): Return SQLAlchemy URL object instead of engine object if True. Defaults to False.
          as_sessionmaker(bool): Returns SessionMaker class bound to the engine if True.  Defaults to False.

        Returns:
          sqlalchemy.Engine or sqlalchemy.URL: An SQLAlchemy Engine or URL object for the persistent store requested.


        **Example:**

        ::

            from my_first_app.app import MyFirstApp as app

            conn_engine = app.get_persistent_store_connection('primary')
            conn_url = app.get_persistent_store_connection('primary', as_url=True)
            SessionMaker = app.get_persistent_store_database('primary', as_sessionmaker=True)
            session = SessionMaker()

        """
        from tethys_apps.models import TethysApp
        db_app = TethysApp.objects.get(package=cls.package)
        ps_connection_settings = db_app.persistent_store_connection_settings

        if is_testing_environment():
            if 'tethys-testing_' not in name:
                test_store_name = 'tethys-testing_{0}'.format(name)
                name = test_store_name

        try:
            ps_connection_setting = ps_connection_settings.get(name=name)
        except ObjectDoesNotExist:
            raise TethysAppSettingDoesNotExist('PersistentStoreConnectionSetting named "{0}" does not exist.'.format(name))

        return ps_connection_setting.get_engine(as_url=as_url, as_sessionmaker=as_sessionmaker)

    @classmethod
    def get_persistent_store_database(cls, name, as_url=False, as_sessionmaker=False):
        """
        Gets an SQLAlchemy Engine or URL object for the named persistent store database given.

        Args:
          name(string): Name of the PersistentStoreConnectionSetting as defined in app.py.
          as_url(bool): Return SQLAlchemy URL object instead of engine object if True. Defaults to False.
          as_sessionmaker(bool): Returns SessionMaker class bound to the engine if True.  Defaults to False.
        
        Returns:
          sqlalchemy.Engine or sqlalchemy.URL: An SQLAlchemy Engine or URL object for the persistent store requested.

        **Example:**

        ::

            from my_first_app.app import MyFirstApp as app

            db_engine = app.get_persistent_store_database('example_db')
            db_url = app.get_persistent_store_database('example_db', as_url=True)
            SessionMaker = app.get_persistent_store_database('example_db', as_sessionmaker=True)
            session = SessionMaker()

        """
        from tethys_apps.models import TethysApp
        db_app = TethysApp.objects.get(package=cls.package)
        ps_database_settings = db_app.persistent_store_database_settings

        if is_testing_environment():
            if 'tethys-testing_' not in name:
                test_store_name = 'tethys-testing_{0}'.format(name)
                name = test_store_name

        try:
            ps_database_setting = ps_database_settings.get(name=name)
        except ObjectDoesNotExist:
            raise TethysAppSettingDoesNotExist('PersistentStoreDatabaseSetting named "{0}" does not exist.'.format(name))

        return ps_database_setting.get_engine(with_db=True, as_url=as_url, as_sessionmaker=as_sessionmaker)

    @classmethod
    def create_persistent_store(cls, db_name, connection_name, spatial=False, initializer='', refresh=False,
                                force_first_time=False):
        """
        Creates a new persistent store database for the app. This method is idempotent.

        Args:
          db_name(string): Name of the persistent store that will be created.
          connection_name(string): Name of persistent store connection.
          spatial(bool): Enable spatial extension on the database being created when True. Connection must have superuser role. Defaults to False.
          initializer(string): Dot-notation path to initializer function (e.g.: 'my_first_app.models.init_db').
          refresh(bool): Drop database if it exists and create again when True. Defaults to False.
          force_first_time(bool): Call initializer function with "first_time" parameter forced to True, even if this is not the first time intializing the persistent store database. Defaults to False.

        Returns:
          bool: True if successful.


        **Example:**

        ::

            from my_first_app.app import MyFirstApp as app

            result = app.create_persistent_store('example_db', 'primary')

            if result:
                engine = app.get_persistent_store_engine('example_db')

        """
        # Get named persistent store service connection
        from tethys_apps.models import TethysApp
        from tethys_apps.models import PersistentStoreDatabaseSetting
        db_app = TethysApp.objects.get(package=cls.package)

        # Get connection service
        ps_connection_settings = db_app.persistent_store_connection_settings

        if is_testing_environment():
            if 'tethys-testing_' not in connection_name:
                test_store_name = 'test_{0}'.format(connection_name)
                connection_name = test_store_name

        try:
            ps_connection_setting = ps_connection_settings.get(name=connection_name)
        except ObjectDoesNotExist:
            raise TethysAppSettingDoesNotExist(
                'PersistentStoreConnectionSetting named "{0}" does not exist.'.format(connection_name))

        ps_service = ps_connection_setting.persistent_store_service

        # Check if persistent store database setting already exists before creating it
        try:
            db_setting = db_app.persistent_store_database_settings.get(name=db_name)
            db_setting.persistent_store_service = ps_service
            db_setting.initializer = initializer
            db_setting.save()
        except ObjectDoesNotExist:
            # Create new PersistentStoreDatabaseSetting
            db_setting = PersistentStoreDatabaseSetting(
                name=db_name,
                description='',
                required=False,
                initializer=initializer,
                spatial=spatial,
                dynamic=True
            )

            # Assign the connection service
            db_setting.persistent_store_service = ps_service
            db_app.add_settings((db_setting,))

            # Save database entry
            db_app.save()

        # Create the new database
        db_setting.create_persistent_store_database(refresh=refresh, force_first_time=force_first_time)
        return True

    @classmethod
    def drop_persistent_store(cls, name):
        """
        Drop a persistent store database for the app. This method is idempotent.

        Args:
          name(string): Name of the persistent store to be dropped.

        Returns:
          bool: True if successful.


        **Example:**

        ::

            from my_first_app.app import MyFirstApp as app

            result = app.drop_persistent_store('example_db')

            if result:
                # App database 'example_db' was successfully destroyed and no longer exists
                pass

        """

        # Get the setting
        from tethys_apps.models import TethysApp
        db_app = TethysApp.objects.get(package=cls.package)
        ps_database_settings = db_app.persistent_store_database_settings

        if is_testing_environment():
            if 'tethys-testing_' not in name:
                test_store_name = 'tethys-testing_{0}'.format(name)
                name = test_store_name

        try:
            ps_database_setting = ps_database_settings.get(name=name)
        except ObjectDoesNotExist:
            return True

        # Drop the persistent store
        ps_database_setting.drop_persistent_store_database()

        # Remove the database setting
        ps_database_setting.delete()
        return True

    @classmethod
    def list_persistent_store_databases(cls, dynamic_only=False, static_only=False):
        """
        Returns a list of existing persistent store databases for the app.

        Args:
            dynamic_only(bool): only persistent store created dynamically if True. Defaults to False.
            static_only(bool): only static persistent stores if True. Defaults to False.

        Returns:
          list: A list of all persistent store database names for the app.

        **Example:**

        ::

            from my_first_app.app import MyFirstApp as app

            ps_databases = app.list_persistent_store_databases()

        """
        from tethys_apps.models import TethysApp
        db_app = TethysApp.objects.get(package=cls.package)
        ps_database_settings = db_app.persistent_store_database_settings

        if dynamic_only:
            ps_database_settings = ps_database_settings.filter(persistentstoredatabasesetting__dynamic=True)
        elif static_only:
            ps_database_settings = ps_database_settings.filter(persistentstoredatabasesetting__dynamic=False)
        return [ps_database_setting.name for ps_database_setting in ps_database_settings
                if 'tethys-testing_' not in ps_database_setting.name]

    @classmethod
    def list_persistent_store_connections(cls):
        """
        Returns a list of existing persistent store connections for this app.

        Returns:
          list: A list of persistent store connection names.


        **Example:**

        ::

            from my_first_app.app import MyFirstApp as app

            ps_connections = app.list_persistent_store_connections()

        """
        from tethys_apps.models import TethysApp
        db_app = TethysApp.objects.get(package=cls.package)
        ps_connection_settings = db_app.persistent_store_connection_settings
        return [ps_connection_setting.name for ps_connection_setting in ps_connection_settings
                if 'tethys-testing_' not in ps_database_setting.name]

    @classmethod
    def persistent_store_exists(cls, name):
        """
        Returns True if a persistent store with the given name exists for the app.

        Args:
          name(string): Name of the persistent store database to check.

        Returns:
          bool: True if persistent store exists.


        **Example:**

        ::

            from my_first_app.app import MyFirstApp as app

            result = app.persistent_store_exists('example_db')

            if result:
                engine = app.get_persistent_store_engine('example_db')

        """
        from tethys_apps.models import TethysApp
        db_app = TethysApp.objects.get(package=cls.package)
        ps_database_settings = db_app.persistent_store_database_settings

        if is_testing_environment():
            if 'tethys-testing_' not in name:
                test_store_name = 'tethys-testing_{0}'.format(name)
                name = test_store_name

        try:
            # If it exists return True
            ps_database_setting = ps_database_settings.get(name=name)
        except ObjectDoesNotExist:
            # Else return False
            return False

        # Check if it exists
        ps_database_setting.persistent_store_database_exists()
        return True<|MERGE_RESOLUTION|>--- conflicted
+++ resolved
@@ -11,15 +11,6 @@
 import os
 import sys
 
-<<<<<<< HEAD
-from django.conf import settings
-from django.http import HttpRequest
-from django.utils.functional import SimpleLazyObject
-from sqlalchemy import create_engine
-from tethys_apps.base.handoff import HandoffManager
-from tethys_apps.base.testing.environment import is_testing_environment
-from tethys_apps.base.workspace import TethysWorkspace
-=======
 from django.core.exceptions import ObjectDoesNotExist
 from django.http import HttpRequest
 from django.utils.functional import SimpleLazyObject
@@ -30,7 +21,6 @@
 from ..exceptions import TethysAppSettingDoesNotExist
 
 tethys_log = logging.getLogger('tethys.app_base')
->>>>>>> 44a13142
 
 
 class TethysAppBase(object):
@@ -971,7 +961,7 @@
         db_app = TethysApp.objects.get(package=cls.package)
         ps_connection_settings = db_app.persistent_store_connection_settings
         return [ps_connection_setting.name for ps_connection_setting in ps_connection_settings
-                if 'tethys-testing_' not in ps_database_setting.name]
+                if 'tethys-testing_' not in ps_connection_settings.name]
 
     @classmethod
     def persistent_store_exists(cls, name):
